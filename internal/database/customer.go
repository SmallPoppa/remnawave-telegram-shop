--- conflicted
+++ resolved
@@ -327,13 +327,10 @@
 	}
 
 	return nil
-<<<<<<< HEAD
+
 }
 
 // GetPool возвращает пул соединений с базой данных
 func (cr *CustomerRepository) GetPool() *pgxpool.Pool {
     return cr.pool
-=======
-
->>>>>>> ddcb4c45
 }